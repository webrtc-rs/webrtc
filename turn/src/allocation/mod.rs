--- conflicted
+++ resolved
@@ -23,13 +23,9 @@
     future::Future,
     marker::{Send, Sync},
     net::SocketAddr,
-<<<<<<< HEAD
     pin::Pin,
-    sync::{atomic::AtomicBool, atomic::Ordering, Arc, Mutex as StdMutex},
+    sync::{atomic::AtomicBool, atomic::Ordering, Arc},
     task::{Context, Poll},
-=======
-    sync::{atomic::AtomicBool, atomic::Ordering, Arc},
->>>>>>> 5b79f08a
 };
 use tokio::{
     sync::{mpsc, Mutex},
