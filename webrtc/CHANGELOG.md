# webrtc-rs changelog

## Unreleased

* Added more stats to `RemoteInboundRTPStats` and `RemoteOutboundRTPStats` [#282](https://github.com/webrtc-rs/webrtc/pull/282) by [@k0nserv](https://github.com/k0nserv).
* Don't register `video/rtx` codecs in `MediaEngine::register_default_codecs`. These weren't actually support and prevented RTX in the existing RTP stream from being used. Long term we should support RTX via this method, this is tracked in [#295](https://github.com/webrtc-rs/webrtc/issues/295). [#294 Remove video/rtx codecs](https://github.com/webrtc-rs/webrtc/pull/294) contributed by [k0nserv](https://github.com/k0nserv)
* Add IP filter to WebRTC `SettingEngine` [#306](https://github.com/webrtc-rs/webrtc/pull/306)
* Stop sequence numbers from increasing in `TrackLocalStaticSample` while the bound `RTCRtpSender` have
directions that should not send. [#316](https://github.com/webrtc-rs/webrtc/pull/316)
* Add support for a mime type "audio/telephone-event" (rfc4733) [#322](https://github.com/webrtc-rs/webrtc/pull/322)
* Fixed a panic that would sometimes happen when collecting stats. [#327](https://github.com/webrtc-rs/webrtc/pull/327) by [@k0nserv](https://github.com/k0nserv).
* Added new extension marshaller/unmarshaller for VideoOrientation, and made marshallers serializable via serde [#331](https://github.com/webrtc-rs/webrtc/pull/331) [#332](https://github.com/webrtc-rs/webrtc/pull/332)
* Updated minimum rust version to `1.60.0`
* Added a new `write_rtp_with_extensions` method to `TrackLocalStaticSample` and `TrackLocalStatiRTP`. [#336](https://github.com/webrtc-rs/webrtc/pull/336) by [@k0nserv](https://github.com/k0nserv).
* Added a new `sample_writer` helper to `TrackLocalStaticSample`. [#336](https://github.com/webrtc-rs/webrtc/pull/336) by [@k0nserv](https://github.com/k0nserv).


#### Breaking changes

* Allow one single direction for extmap matching. [#321](https://github.com/webrtc-rs/webrtc/pull/321). API
change for MediaEngine::register_header_extension
* Removes support for Plan-B. All major implementations of WebRTC now support unified and continuing support for plan-b is an undue maintenance burden when unified can be used. See [“Unified Plan” Transition Guide (JavaScript)](https://docs.google.com/document/d/1-ZfikoUtoJa9k-GZG1daN0BU3IjIanQ_JSscHxQesvU/) for an overview of the changes required to migrate. [#320](https://github.com/webrtc-rs/webrtc/pull/320) by [@algesten](https://github.com/algesten).
<<<<<<< HEAD
* Make functions non-async [#338](https://github.com/webrtc-rs/webrtc/pull/338):
    - `RTCDataChannel`:
        - `on_open`;
        - `on_close`;
        - `on_message`;
        - `on_error`.
    - `RTCDtlsTransport::on_state_change`;
    - `RTCIceCandidate::to_json`;
    - `RTCIceGatherer`:
        - `on_local_candidate`;
        - `on_state_change`;
        - `on_gathering_complete`.
    - `RTCIceTransport`:
        - `get_selected_candidate_pair`;
        - `on_selected_candidate_pair_change`;
        - `on_connection_state_change`.
    - `RTCPeerConnection`:
        - `on_signaling_state_change`;
        - `on_data_channel`;
        - `on_negotiation_needed`;
        - `on_ice_candidate`;
        - `on_ice_gathering_state_change`;
        - `on_track`;
        - `on_ice_connection_state_change`;
        - `on_peer_connection_state_change`.
    - `RTCSctpTransport`:
        - `on_error`;
        - `on_data_channel`;
        - `on_data_channel_opened`.
=======

#### Breaking changes

* Remove 2nd argument from `RTCCertificate::from_pem` and guard it with `pem` feature [#333]
* Rename `RTCCertificate::pem` to `serialize_pem`  and guard it with `pem` feature [#333]
* Remove `RTCCertificate::expires` [#333]
* `RTCCertificate::get_fingerprints` no longer returns `Result` [#333]

[#333]: https://github.com/webrtc-rs/webrtc/pull/333
>>>>>>> c0579c37

## 0.5.1

* Promote agent lock in ice_gather.rs create_agent() to top level of the function to avoid a race condition. [#290 Promote create_agent lock to top of function, to avoid race condition](https://github.com/webrtc-rs/webrtc/pull/290) contributed by [efer-ms](https://github.com/efer-ms)

## 0.5.0

### Changes

#### Breaking changes

* The serialized format for `RTCIceCandidateInit` has changed to match what the specification i.e. keys are camelCase. [#153 Make RTCIceCandidateInit conform to WebRTC spec](https://github.com/webrtc-rs/webrtc/pull/153) contributed by [jmatss](https://github.com/jmatss).
* Improved robustness when proposing RTP extension IDs and handling of collisions in these. This change is only breaking if you have assumed anything about the nature of these extension IDs. [#154 Fix RTP extension id collision](https://github.com/webrtc-rs/webrtc/pull/154) contributed by [k0nserv](https://github.com/k0nserv)
* Transceivers will now not stop when either or both directions are disabled. That is, applying and SDP with `a=inactive` will not stop the transceiver, instead attached senders and receivers will pause. A transceiver can be resurrected by setting direction back to e.g. `a=sendrecv`. The desired direction can be controlled with the newly introduced public method `set_direction` on `RTCRtpTransceiver`.
  * [#201 Handle inactive transceivers more correctly](https://github.com/webrtc-rs/webrtc/pull/201) contributed by [k0nserv](https://github.com/k0nserv)
  * [#210 Rework transceiver direction support further](https://github.com/webrtc-rs/webrtc/pull/210) contributed by [k0nserv](https://github.com/k0nserv)
  * [#214 set_direction add missing Send + Sync bound](https://github.com/webrtc-rs/webrtc/pull/214) contributed by [algesten](https://github.com/algesten)
  * [#213 set_direction add missing Sync bound](https://github.com/webrtc-rs/webrtc/pull/213) contributed by [algesten](https://github.com/algesten)
  * [#212 Public RTCRtpTransceiver::set_direction](https://github.com/webrtc-rs/webrtc/pull/212) contributed by [algesten](https://github.com/algesten)
  * [#268 Fix current direction update when applying answer](https://github.com/webrtc-rs/webrtc/pull/268) contributed by [k0nserv](https://github.com/k0nserv)
  * [#236 Pause RTP writing if direction indicates it](https://github.com/webrtc-rs/webrtc/pull/236) contributed by [algesten](https://github.com/algesten)
* Generated the `a=msid` line for `m=` line sections according to the specification. This might be break remote peers that relied on the previous, incorrect, behaviour. This also fixes a bug where an endless negotiation loop could happen. [#217 Correct msid handling for RtpSender](https://github.com/webrtc-rs/webrtc/pull/217) contributed by [k0nserv](https://github.com/k0nserv)
* Improve data channel id negotiation. We've slightly adjust the public interface for creating pre-negotiated data channels. Instead of a separate `negotiated: Option<bool>` and `id: Option<u16>` in `RTCDataChannelInit` there's now a more idiomatic `negotiated: Option<u16>`. If you have a pre-negotiated data channel simply set `negotiated: Some(id)` when creating the data channel.
  * [#237 Fix datachannel id setting for 0.5.0 release](https://github.com/webrtc-rs/webrtc/pull/237) contributed by [stuqdog](https://github.com/stuqdog)
  * [#229 Revert "base id updating on whether it's been negotiated, not on its …](https://github.com/webrtc-rs/webrtc/pull/229) contributed by [melekes](https://github.com/melekes)

  * [#226 base id updating on whether it's been finalized, not on its value](https://github.com/webrtc-rs/webrtc/pull/226) contributed by [stuqdog](https://github.com/stuqdog)


#### Other improvememnts

We made various improvements and fixes since 0.4.0, including merging all subcrates into a single git repo. The old crate repos are archived and all development will now happen in https://github.com/webrtc-rs/webrtc/.

* We now provide stats reporting via the standardized `RTCPeerConnection::get_stats` method.
  * [#277 Implement Remote Inbound Stats](https://github.com/webrtc-rs/webrtc/pull/277) contributed by [k0nserv](https://github.com/k0nserv)
  * [#220 Make stats types pub so they can be used directly](https://github.com/webrtc-rs/webrtc/pull/220) contributed by [k0nserv](https://github.com/k0nserv)
  * [#225 Add RTP Stats to stats report](https://github.com/webrtc-rs/webrtc/pull/225) contributed by [k0nserv](https://github.com/k0nserv)
  * [#189 Serialize stats](https://github.com/webrtc-rs/webrtc/pull/189) contributed by [sax](https://github.com/sax)
  * [#180 Get stats from peer connection](https://github.com/webrtc-rs/webrtc/pull/180) contributed by [sax](https://github.com/sax)

* [#278 Fix async-global-executor](https://github.com/webrtc-rs/webrtc/pull/278) contributed by [k0nserv](https://github.com/k0nserv)
* [#276 relax regex version requirement](https://github.com/webrtc-rs/webrtc/pull/276) contributed by [melekes](https://github.com/melekes)
* [#244 Update README.md instructions after monorepo merge](https://github.com/webrtc-rs/webrtc/pull/244) contributed by [k0nserv](https://github.com/k0nserv)
* [#241 move profile to workspace](https://github.com/webrtc-rs/webrtc/pull/241) contributed by [xnorpx](https://github.com/xnorpx)
* [#240 Increase timeout to "fix" test breaking](https://github.com/webrtc-rs/webrtc/pull/240) contributed by [algesten](https://github.com/algesten)
* [#239 One repo (again)](https://github.com/webrtc-rs/webrtc/pull/239) contributed by [algesten](https://github.com/algesten)
* [#234 Fix recent clippy lints](https://github.com/webrtc-rs/webrtc/pull/234) contributed by [k0nserv](https://github.com/k0nserv)
* [#224 update call to DataChannel::accept as per data pr #14](https://github.com/webrtc-rs/webrtc/pull/224) contributed by [melekes](https://github.com/melekes)
* [#223 dtls_transport: always set remote certificate](https://github.com/webrtc-rs/webrtc/pull/223) contributed by [melekes](https://github.com/melekes)
* [#216 Lower case mime types for comparison in fmpt lines](https://github.com/webrtc-rs/webrtc/pull/216) contributed by [k0nserv](https://github.com/k0nserv)
* [#211 Helper to trigger negotiation_needed](https://github.com/webrtc-rs/webrtc/pull/211) contributed by [algesten](https://github.com/algesten)
* [#209 MID generator feature](https://github.com/webrtc-rs/webrtc/pull/209) contributed by [algesten](https://github.com/algesten)
* [#208 update deps + loosen some requirements](https://github.com/webrtc-rs/webrtc/pull/208) contributed by [melekes](https://github.com/melekes)
* [#205 data_channel: handle stream EOF](https://github.com/webrtc-rs/webrtc/pull/205) contributed by [melekes](https://github.com/melekes)
* [#204 [peer_connection] allow persistent certificates](https://github.com/webrtc-rs/webrtc/pull/204) contributed by [melekes](https://github.com/melekes)
* [#202 bugfix-Udp connection not close (reopen #174) #195](https://github.com/webrtc-rs/webrtc/pull/202) contributed by [shiqifeng2000](https://github.com/shiqifeng2000)
* [#199 Upgrade ICE to 0.7.0](https://github.com/webrtc-rs/webrtc/pull/199) contributed by [k0nserv](https://github.com/k0nserv)
* [#194 Add AV1 MimeType and RtpCodecParameters](https://github.com/webrtc-rs/webrtc/pull/194) contributed by [billylindeman](https://github.com/billylindeman)
* [#188 Improve operations debuggability](https://github.com/webrtc-rs/webrtc/pull/188) contributed by [k0nserv](https://github.com/k0nserv)
* [#187 Fix SDP for rejected tracks to conform to RFC](https://github.com/webrtc-rs/webrtc/pull/187) contributed by [k0nserv](https://github.com/k0nserv)
* [#185 Adding some debug and display traits](https://github.com/webrtc-rs/webrtc/pull/185) contributed by [sevensidedmarble](https://github.com/sevensidedmarble)
* [#179 Fix example names in README](https://github.com/webrtc-rs/webrtc/pull/179) contributed by [ethagnawl](https://github.com/ethagnawl)
* [#176 Time overflow armv7 workaround](https://github.com/webrtc-rs/webrtc/pull/176) contributed by [frjol](https://github.com/frjol)
* [#171 close DTLS conn upon err](https://github.com/webrtc-rs/webrtc/pull/171) contributed by [melekes](https://github.com/melekes)
* [#170 always start sctp](https://github.com/webrtc-rs/webrtc/pull/170) contributed by [melekes](https://github.com/melekes)
* [#167 Add offer/answer/pranswer constructors for RTCSessionDescription](https://github.com/webrtc-rs/webrtc/pull/167) contributed by [sax](https://github.com/sax)

#### Subcrate updates

The various sub-crates have been updated as follows:

* util: 0.5.3 => 0.6.0
* sdp:  0.5.1 => 0.5.2
* mdns: 0.4.2 => 0.5.0
* stun: 0.4.2 => 0.4.3
* turn: 0.5.3 => 0.6.0
* ice: 0.6.4 => 0.8.0
* dtls: 0.5.2 => 0.6.0
* rtcp: 0.6.5 => 0.7.0
* rtp: 0.6.5 => 0.6.7
* srtp: 0.8.9 => 0.9.0
* scpt: 0.4.3 => 0.6.1
* data: 0.3.3 => 0.5.0
* interceptor: 0.7.6 => 0.8.0
* media: 0.4.5 => 0.4.7

Their respective change logs are found in the old, now archived, repositories and within their respective `CHANGELOG.md` files in the monorepo.

### Contributors

A big thanks to all the contributors that have made this release happen:

* [morajabi](https://github.com/morajabi)
* [sax](https://github.com/sax)
* [ethagnawl](https://github.com/ethagnawl)
* [xnorpx](https://github.com/xnorpx)
* [frjol](https://github.com/frjol)
* [algesten](https://github.com/algesten)
* [shiqifeng2000](https://github.com/shiqifeng2000)
* [billylindeman](https://github.com/billylindeman)
* [sevensidedmarble](https://github.com/sevensidedmarble)
* [k0nserv](https://github.com/k0nserv)
* [stuqdog](https://github.com/stuqdog)
* [neonphog](https://github.com/neonphog)
* [melekes](https://github.com/melekes)
* [jmatss](https://github.com/jmatss)


## Prior to 0.5.0

Before 0.5.0 there was no changelog, previous changes are sometimes, but not always, available in the [GitHub Releases](https://github.com/webrtc-rs/webrtc/releases).<|MERGE_RESOLUTION|>--- conflicted
+++ resolved
@@ -14,13 +14,15 @@
 * Added a new `write_rtp_with_extensions` method to `TrackLocalStaticSample` and `TrackLocalStatiRTP`. [#336](https://github.com/webrtc-rs/webrtc/pull/336) by [@k0nserv](https://github.com/k0nserv).
 * Added a new `sample_writer` helper to `TrackLocalStaticSample`. [#336](https://github.com/webrtc-rs/webrtc/pull/336) by [@k0nserv](https://github.com/k0nserv).
 
-
 #### Breaking changes
 
 * Allow one single direction for extmap matching. [#321](https://github.com/webrtc-rs/webrtc/pull/321). API
 change for MediaEngine::register_header_extension
 * Removes support for Plan-B. All major implementations of WebRTC now support unified and continuing support for plan-b is an undue maintenance burden when unified can be used. See [“Unified Plan” Transition Guide (JavaScript)](https://docs.google.com/document/d/1-ZfikoUtoJa9k-GZG1daN0BU3IjIanQ_JSscHxQesvU/) for an overview of the changes required to migrate. [#320](https://github.com/webrtc-rs/webrtc/pull/320) by [@algesten](https://github.com/algesten).
-<<<<<<< HEAD
+* Remove 2nd argument from `RTCCertificate::from_pem` and guard it with `pem` feature [#333]
+* Rename `RTCCertificate::pem` to `serialize_pem`  and guard it with `pem` feature [#333]
+* Remove `RTCCertificate::expires` [#333]
+* `RTCCertificate::get_fingerprints` no longer returns `Result` [#333]
 * Make functions non-async [#338](https://github.com/webrtc-rs/webrtc/pull/338):
     - `RTCDataChannel`:
         - `on_open`;
@@ -50,17 +52,8 @@
         - `on_error`;
         - `on_data_channel`;
         - `on_data_channel_opened`.
-=======
-
-#### Breaking changes
-
-* Remove 2nd argument from `RTCCertificate::from_pem` and guard it with `pem` feature [#333]
-* Rename `RTCCertificate::pem` to `serialize_pem`  and guard it with `pem` feature [#333]
-* Remove `RTCCertificate::expires` [#333]
-* `RTCCertificate::get_fingerprints` no longer returns `Result` [#333]
 
 [#333]: https://github.com/webrtc-rs/webrtc/pull/333
->>>>>>> c0579c37
 
 ## 0.5.1
 
