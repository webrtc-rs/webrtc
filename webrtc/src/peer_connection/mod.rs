--- conflicted
+++ resolved
@@ -469,21 +469,7 @@
                                 None => return true, // doesn't contain a single a=msid line
                             };
 
-<<<<<<< HEAD
                             let sender = t.sender().await;
-=======
-                            let sender = match t.sender().await {
-                                Some(s) => s.clone(),
-                                None => {
-                                    log::warn!(
-                                        "RtpSender missing for transeceiver with sending direction {} for mid {:?}",
-                                        t.direction(),
-                                        mid
-                                    );
-                                    continue;
-                                }
-                            };
->>>>>>> 3be403fc
                             // (...)or the number of MSIDs from the a=msid lines in this m= section,
                             // or the MSID values themselves, differ from what is in
                             // transceiver.sender.[[AssociatedMediaStreamIds]], return true.
@@ -1392,7 +1378,6 @@
                                 Arc::clone(&self.interceptor),
                             ));
 
-<<<<<<< HEAD
                             let sender = Arc::new(
                                 RTCRtpSender::new(
                                     receive_mtu,
@@ -1405,14 +1390,6 @@
                                 .await,
                             );
 
-=======
-                            let local_direction =
-                                if direction == RTCRtpTransceiverDirection::Recvonly {
-                                    RTCRtpTransceiverDirection::Sendonly
-                                } else {
-                                    RTCRtpTransceiverDirection::Recvonly
-                                };
->>>>>>> 3be403fc
                             let t = RTCRtpTransceiver::new(
                                 receiver,
                                 sender,
