use tokio::time::Instant;

use super::*;
use crate::rtp_transceiver::create_stream_info;
use crate::stats::stats_collector::StatsCollector;
use crate::stats::{
    InboundRTPStats, OutboundRTPStats, RTCStatsType, RemoteInboundRTPStats, RemoteOutboundRTPStats,
    StatsReportType,
};
use crate::track::TrackStream;
use crate::{SDES_REPAIR_RTP_STREAM_ID_URI, SDP_ATTRIBUTE_RID};
use arc_swap::ArcSwapOption;
use std::sync::atomic::AtomicIsize;
use std::sync::Weak;

pub(crate) struct PeerConnectionInternal {
    /// a value containing the last known greater mid value
    /// we internally generate mids as numbers. Needed since JSEP
    /// requires that when reusing a media section a new unique mid
    /// should be defined (see JSEP 3.4.1).
    pub(super) greater_mid: AtomicIsize,
    pub(super) sdp_origin: Mutex<::sdp::description::session::Origin>,
    pub(super) last_offer: Mutex<String>,
    pub(super) last_answer: Mutex<String>,

    pub(super) on_negotiation_needed_handler: Arc<ArcSwapOption<Mutex<OnNegotiationNeededHdlrFn>>>,
    pub(super) is_closed: Arc<AtomicBool>,

    /// ops is an operations queue which will ensure the enqueued actions are
    /// executed in order. It is used for asynchronously, but serially processing
    /// remote and local descriptions
    pub(crate) ops: Arc<Operations>,
    pub(super) negotiation_needed_state: Arc<AtomicU8>,
    pub(super) is_negotiation_needed: Arc<AtomicBool>,
    pub(super) signaling_state: Arc<AtomicU8>,

    pub(super) ice_transport: Arc<RTCIceTransport>,
    pub(super) dtls_transport: Arc<RTCDtlsTransport>,
    pub(super) on_peer_connection_state_change_handler:
        Arc<ArcSwapOption<Mutex<OnPeerConnectionStateChangeHdlrFn>>>,
    pub(super) peer_connection_state: Arc<AtomicU8>,
    pub(super) ice_connection_state: Arc<AtomicU8>,

    pub(super) sctp_transport: Arc<RTCSctpTransport>,
    pub(super) rtp_transceivers: Arc<Mutex<Vec<Arc<RTCRtpTransceiver>>>>,

    pub(super) on_track_handler: Arc<ArcSwapOption<Mutex<OnTrackHdlrFn>>>,
    pub(super) on_signaling_state_change_handler:
        ArcSwapOption<Mutex<OnSignalingStateChangeHdlrFn>>,
    pub(super) on_ice_connection_state_change_handler:
        Arc<ArcSwapOption<Mutex<OnICEConnectionStateChangeHdlrFn>>>,
    pub(super) on_data_channel_handler: Arc<ArcSwapOption<Mutex<OnDataChannelHdlrFn>>>,

    pub(super) ice_gatherer: Arc<RTCIceGatherer>,

    pub(super) current_local_description: Arc<Mutex<Option<RTCSessionDescription>>>,
    pub(super) current_remote_description: Arc<Mutex<Option<RTCSessionDescription>>>,
    pub(super) pending_local_description: Arc<Mutex<Option<RTCSessionDescription>>>,
    pub(super) pending_remote_description: Arc<Mutex<Option<RTCSessionDescription>>>,

    // A reference to the associated API state used by this connection
    pub(super) setting_engine: Arc<SettingEngine>,
    pub(crate) media_engine: Arc<MediaEngine>,
    pub(super) interceptor: Weak<dyn Interceptor + Send + Sync>,
    stats_interceptor: Arc<stats::StatsInterceptor>,
}

impl PeerConnectionInternal {
    pub(super) async fn new(
        api: &API,
        interceptor: Weak<dyn Interceptor + Send + Sync>,
        stats_interceptor: Arc<stats::StatsInterceptor>,
        mut configuration: RTCConfiguration,
    ) -> Result<(Arc<Self>, RTCConfiguration)> {
        let mut pc = PeerConnectionInternal {
            greater_mid: AtomicIsize::new(-1),
            sdp_origin: Mutex::new(Default::default()),
            last_offer: Mutex::new("".to_owned()),
            last_answer: Mutex::new("".to_owned()),

            on_negotiation_needed_handler: Arc::new(ArcSwapOption::empty()),
            ops: Arc::new(Operations::new()),
            is_closed: Arc::new(AtomicBool::new(false)),
            is_negotiation_needed: Arc::new(AtomicBool::new(false)),
            negotiation_needed_state: Arc::new(AtomicU8::new(NegotiationNeededState::Empty as u8)),
            signaling_state: Arc::new(AtomicU8::new(RTCSignalingState::Stable as u8)),
            ice_transport: Arc::new(Default::default()),
            dtls_transport: Arc::new(Default::default()),
            ice_connection_state: Arc::new(AtomicU8::new(RTCIceConnectionState::New as u8)),
            sctp_transport: Arc::new(Default::default()),
            rtp_transceivers: Arc::new(Default::default()),
            on_track_handler: Arc::new(ArcSwapOption::empty()),
            on_signaling_state_change_handler: ArcSwapOption::empty(),
            on_ice_connection_state_change_handler: Arc::new(ArcSwapOption::empty()),
            on_data_channel_handler: Arc::new(Default::default()),
            ice_gatherer: Arc::new(Default::default()),
            current_local_description: Arc::new(Default::default()),
            current_remote_description: Arc::new(Default::default()),
            pending_local_description: Arc::new(Default::default()),
            peer_connection_state: Arc::new(AtomicU8::new(RTCPeerConnectionState::New as u8)),

            setting_engine: Arc::clone(&api.setting_engine),
            media_engine: if !api.setting_engine.disable_media_engine_copy {
                Arc::new(api.media_engine.clone_to())
            } else {
                Arc::clone(&api.media_engine)
            },
            interceptor,
            stats_interceptor,
            on_peer_connection_state_change_handler: Arc::new(ArcSwapOption::empty()),
            pending_remote_description: Arc::new(Default::default()),
        };

        // Create the ice gatherer
        pc.ice_gatherer = Arc::new(api.new_ice_gatherer(RTCIceGatherOptions {
            ice_servers: configuration.get_ice_servers(),
            ice_gather_policy: configuration.ice_transport_policy,
        })?);

        // Create the ice transport
        pc.ice_transport = pc.create_ice_transport(api).await;

        // Create the DTLS transport
        let certificates = configuration.certificates.drain(..).collect();
        pc.dtls_transport =
            Arc::new(api.new_dtls_transport(Arc::clone(&pc.ice_transport), certificates)?);

        // Create the SCTP transport
        pc.sctp_transport = Arc::new(api.new_sctp_transport(Arc::clone(&pc.dtls_transport))?);

        // Wire up the on datachannel handler
        let on_data_channel_handler = Arc::clone(&pc.on_data_channel_handler);
        pc.sctp_transport
            .on_data_channel(Box::new(move |d: Arc<RTCDataChannel>| {
                let on_data_channel_handler2 = Arc::clone(&on_data_channel_handler);
                Box::pin(async move {
                    if let Some(handler) = &*on_data_channel_handler2.load() {
                        let mut f = handler.lock().await;
                        f(d).await;
                    }
                })
            }));

        Ok((Arc::new(pc), configuration))
    }

    pub(super) async fn start_rtp(
        self: &Arc<Self>,
        is_renegotiation: bool,
        remote_desc: Arc<RTCSessionDescription>,
    ) -> Result<()> {
        let mut track_details = if let Some(parsed) = &remote_desc.parsed {
            track_details_from_sdp(parsed, false)
        } else {
            vec![]
        };

        let current_transceivers = {
            let current_transceivers = self.rtp_transceivers.lock().await;
            current_transceivers.clone()
        };

        if !is_renegotiation {
            self.undeclared_media_processor();
        } else {
            for t in &current_transceivers {
                let receiver = t.receiver().await;
                let tracks = receiver.tracks().await;
                if tracks.is_empty() {
                    continue;
                }

                let mut receiver_needs_stopped = false;

                for t in tracks {
                    if !t.rid().is_empty() {
                        if let Some(details) =
                            track_details_for_rid(&track_details, t.rid().to_owned())
                        {
                            t.set_id(details.id.clone()).await;
                            t.set_stream_id(details.stream_id.clone()).await;
                            continue;
                        }
                    } else if t.ssrc() != 0 {
                        if let Some(details) = track_details_for_ssrc(&track_details, t.ssrc()) {
                            t.set_id(details.id.clone()).await;
                            t.set_stream_id(details.stream_id.clone()).await;
                            continue;
                        }
                    }

                    receiver_needs_stopped = true;
                }

                if !receiver_needs_stopped {
                    continue;
                }

                log::info!("Stopping receiver {:?}", receiver);
                if let Err(err) = receiver.stop().await {
                    log::warn!("Failed to stop RtpReceiver: {}", err);
                    continue;
                }

                let interceptor = self
                    .interceptor
                    .upgrade()
                    .ok_or(Error::ErrInterceptorNotBind)?;

                let receiver = Arc::new(RTCRtpReceiver::new(
                    self.setting_engine.get_receive_mtu(),
                    receiver.kind(),
                    Arc::clone(&self.dtls_transport),
                    Arc::clone(&self.media_engine),
                    interceptor,
                ));
                t.set_receiver(receiver).await;
            }
        }

        self.start_rtp_receivers(&mut track_details, &current_transceivers)
            .await?;
        if let Some(parsed) = &remote_desc.parsed {
            if have_application_media_section(parsed) {
                self.start_sctp().await;
            }
        }

        Ok(())
    }

    /// undeclared_media_processor handles RTP/RTCP packets that don't match any a:ssrc lines
    fn undeclared_media_processor(self: &Arc<Self>) {
        let dtls_transport = Arc::clone(&self.dtls_transport);
        let is_closed = Arc::clone(&self.is_closed);
        let pci = Arc::clone(self);
        tokio::spawn(async move {
            let simulcast_routine_count = Arc::new(AtomicU64::new(0));
            loop {
                let srtp_session = match dtls_transport.get_srtp_session().await {
                    Some(s) => s,
                    None => {
                        log::warn!("undeclared_media_processor failed to open SrtpSession");
                        return;
                    }
                };

                let stream = match srtp_session.accept().await {
                    Ok(stream) => stream,
                    Err(err) => {
                        log::warn!("Failed to accept RTP {}", err);
                        return;
                    }
                };

                if is_closed.load(Ordering::SeqCst) {
                    if let Err(err) = stream.close().await {
                        log::warn!("Failed to close RTP stream {}", err);
                    }
                    continue;
                }

                if simulcast_routine_count.fetch_add(1, Ordering::SeqCst) + 1
                    >= SIMULCAST_MAX_PROBE_ROUTINES
                {
                    simulcast_routine_count.fetch_sub(1, Ordering::SeqCst);
                    log::warn!("{:?}", Error::ErrSimulcastProbeOverflow);
                    continue;
                }

                let dtls_transport2 = Arc::clone(&dtls_transport);
                let simulcast_routine_count2 = Arc::clone(&simulcast_routine_count);
                let pci2 = Arc::clone(&pci);
                tokio::spawn(async move {
                    let ssrc = stream.get_ssrc();

                    dtls_transport2
                        .store_simulcast_stream(ssrc, Arc::clone(&stream))
                        .await;

                    if let Err(err) = pci2.handle_incoming_ssrc(stream, ssrc).await {
                        log::error!(
                            "Incoming unhandled RTP ssrc({}), on_track will not be fired. {}",
                            ssrc,
                            err
                        );
                    }

                    simulcast_routine_count2.fetch_sub(1, Ordering::SeqCst);
                });
            }
        });

        let dtls_transport = Arc::clone(&self.dtls_transport);
        tokio::spawn(async move {
            loop {
                let srtcp_session = match dtls_transport.get_srtcp_session().await {
                    Some(s) => s,
                    None => {
                        log::warn!("undeclared_media_processor failed to open SrtcpSession");
                        return;
                    }
                };

                let stream = match srtcp_session.accept().await {
                    Ok(stream) => stream,
                    Err(err) => {
                        log::warn!("Failed to accept RTCP {}", err);
                        return;
                    }
                };
                log::warn!(
                    "Incoming unhandled RTCP ssrc({}), on_track will not be fired",
                    stream.get_ssrc()
                );
            }
        });
    }

    /// start_rtp_receivers opens knows inbound SRTP streams from the remote_description
    async fn start_rtp_receivers(
        self: &Arc<Self>,
        incoming_tracks: &mut Vec<TrackDetails>,
        local_transceivers: &[Arc<RTCRtpTransceiver>],
    ) -> Result<()> {
        // Ensure we haven't already started a transceiver for this ssrc
        let mut filtered_tracks = incoming_tracks.clone();
        for incoming_track in incoming_tracks {
            // If we already have a TrackRemote for a given SSRC don't handle it again
            for t in local_transceivers {
                let receiver = t.receiver().await;
                for track in receiver.tracks().await {
                    for ssrc in &incoming_track.ssrcs {
                        if *ssrc == track.ssrc() {
                            filter_track_with_ssrc(&mut filtered_tracks, track.ssrc());
                        }
                    }
                }
            }
        }

        let mut unhandled_tracks = vec![]; // filtered_tracks[:0]
        for incoming_track in filtered_tracks.iter() {
            let mut track_handled = false;
            for t in local_transceivers {
                if t.mid().as_ref() != Some(&incoming_track.mid) {
                    continue;
                }

                if (incoming_track.kind != t.kind())
                    || (t.direction() != RTCRtpTransceiverDirection::Recvonly
                        && t.direction() != RTCRtpTransceiverDirection::Sendrecv)
                {
                    continue;
                }

                let receiver = t.receiver().await;
                if receiver.have_received().await {
                    continue;
                }
                PeerConnectionInternal::start_receiver(
                    self.setting_engine.get_receive_mtu(),
                    incoming_track,
                    receiver,
                    Arc::clone(t),
                    Arc::clone(&self.on_track_handler),
                )
                .await;
                track_handled = true;
            }

            if !track_handled {
                unhandled_tracks.push(incoming_track);
            }
        }

        Ok(())
    }

    /// Start SCTP subsystem
    async fn start_sctp(&self) {
        // Start sctp
        if let Err(err) = self
            .sctp_transport
            .start(SCTPTransportCapabilities {
                max_message_size: 0,
            })
            .await
        {
            log::warn!("Failed to start SCTP: {}", err);
            if let Err(err) = self.sctp_transport.stop().await {
                log::warn!("Failed to stop SCTPTransport: {}", err);
            }

            return;
        }

        // DataChannels that need to be opened now that SCTP is available
        // make a copy we may have incoming DataChannels mutating this while we open
        let data_channels = {
            let data_channels = self.sctp_transport.data_channels.lock().await;
            data_channels.clone()
        };

        let mut opened_dc_count = 0;
        for d in data_channels {
            if d.ready_state() == RTCDataChannelState::Connecting {
                if let Err(err) = d.open(Arc::clone(&self.sctp_transport)).await {
                    log::warn!("failed to open data channel: {}", err);
                    continue;
                }
                opened_dc_count += 1;
            }
        }

        self.sctp_transport
            .data_channels_opened
            .fetch_add(opened_dc_count, Ordering::SeqCst);
    }

    pub(super) async fn add_transceiver_from_kind(
        &self,
        kind: RTPCodecType,
        init: Option<RTCRtpTransceiverInit>,
    ) -> Result<Arc<RTCRtpTransceiver>> {
        if self.is_closed.load(Ordering::SeqCst) {
            return Err(Error::ErrConnectionClosed);
        }

        let direction = init
            .map(|value| value.direction)
            .unwrap_or(RTCRtpTransceiverDirection::Sendrecv);

        if direction == RTCRtpTransceiverDirection::Unspecified {
            return Err(Error::ErrPeerConnAddTransceiverFromKindSupport);
        }

        let interceptor = self
            .interceptor
            .upgrade()
            .ok_or(Error::ErrInterceptorNotBind)?;
        let receiver = Arc::new(RTCRtpReceiver::new(
            self.setting_engine.get_receive_mtu(),
            kind,
            Arc::clone(&self.dtls_transport),
            Arc::clone(&self.media_engine),
            Arc::clone(&interceptor),
        ));

        let sender = Arc::new(
            RTCRtpSender::new(
                self.setting_engine.get_receive_mtu(),
                None,
                Arc::clone(&self.dtls_transport),
                Arc::clone(&self.media_engine),
                interceptor,
                false,
            )
            .await,
        );

        let t = RTCRtpTransceiver::new(
            receiver,
            sender,
            direction,
            kind,
            vec![],
            Arc::clone(&self.media_engine),
            Some(Box::new(self.make_negotiation_needed_trigger())),
        )
        .await;

        self.add_rtp_transceiver(Arc::clone(&t)).await;

        Ok(t)
    }

    pub(super) async fn new_transceiver_from_track(
        &self,
        direction: RTCRtpTransceiverDirection,
        track: Arc<dyn TrackLocal + Send + Sync>,
    ) -> Result<Arc<RTCRtpTransceiver>> {
        let interceptor = self
            .interceptor
            .upgrade()
            .ok_or(Error::ErrInterceptorNotBind)?;

        if direction == RTCRtpTransceiverDirection::Unspecified {
            return Err(Error::ErrPeerConnAddTransceiverFromTrackSupport);
        }

        let r = Arc::new(RTCRtpReceiver::new(
            self.setting_engine.get_receive_mtu(),
            track.kind(),
            Arc::clone(&self.dtls_transport),
            Arc::clone(&self.media_engine),
            Arc::clone(&interceptor),
        ));

        let s = Arc::new(
            RTCRtpSender::new(
                self.setting_engine.get_receive_mtu(),
                Some(Arc::clone(&track)),
                Arc::clone(&self.dtls_transport),
                Arc::clone(&self.media_engine),
                Arc::clone(&interceptor),
                false,
            )
            .await,
        );

        Ok(RTCRtpTransceiver::new(
            r,
            s,
            direction,
            track.kind(),
            vec![],
            Arc::clone(&self.media_engine),
            Some(Box::new(self.make_negotiation_needed_trigger())),
        )
        .await)
    }

    /// add_rtp_transceiver appends t into rtp_transceivers
    /// and fires onNegotiationNeeded;
    /// caller of this method should hold `self.mu` lock
    pub(super) async fn add_rtp_transceiver(&self, t: Arc<RTCRtpTransceiver>) {
        {
            let mut rtp_transceivers = self.rtp_transceivers.lock().await;
            rtp_transceivers.push(t);
        }
        self.trigger_negotiation_needed().await;
    }

    /// Helper to trigger a negotiation needed.
    pub(crate) async fn trigger_negotiation_needed(&self) {
        RTCPeerConnection::do_negotiation_needed(self.create_negotiation_needed_params()).await;
    }

    /// Creates the parameters needed to trigger a negotiation needed.
    fn create_negotiation_needed_params(&self) -> NegotiationNeededParams {
        NegotiationNeededParams {
            on_negotiation_needed_handler: Arc::clone(&self.on_negotiation_needed_handler),
            is_closed: Arc::clone(&self.is_closed),
            ops: Arc::clone(&self.ops),
            negotiation_needed_state: Arc::clone(&self.negotiation_needed_state),
            is_negotiation_needed: Arc::clone(&self.is_negotiation_needed),
            signaling_state: Arc::clone(&self.signaling_state),
            check_negotiation_needed_params: CheckNegotiationNeededParams {
                sctp_transport: Arc::clone(&self.sctp_transport),
                rtp_transceivers: Arc::clone(&self.rtp_transceivers),
                current_local_description: Arc::clone(&self.current_local_description),
                current_remote_description: Arc::clone(&self.current_remote_description),
            },
        }
    }

    pub(crate) fn make_negotiation_needed_trigger(
        &self,
    ) -> impl Fn() -> Pin<Box<dyn Future<Output = ()> + Send + Sync>> + Send + Sync {
        let params = self.create_negotiation_needed_params();
        move || {
            let params = params.clone();
            Box::pin(async move {
                let params = params.clone();
                RTCPeerConnection::do_negotiation_needed(params).await;
            })
        }
    }

    pub(super) async fn remote_description(&self) -> Option<RTCSessionDescription> {
        let pending_remote_description = self.pending_remote_description.lock().await;
        if pending_remote_description.is_some() {
            pending_remote_description.clone()
        } else {
            let current_remote_description = self.current_remote_description.lock().await;
            current_remote_description.clone()
        }
    }

    pub(super) fn set_gather_complete_handler(&self, f: OnGatheringCompleteHdlrFn) {
        self.ice_gatherer.on_gathering_complete(f);
    }

    /// Start all transports. PeerConnection now has enough state
    pub(super) async fn start_transports(
        self: &Arc<Self>,
        ice_role: RTCIceRole,
        dtls_role: DTLSRole,
        remote_ufrag: String,
        remote_pwd: String,
        fingerprint: String,
        fingerprint_hash: String,
    ) {
        // Start the ice transport
        if let Err(err) = self
            .ice_transport
            .start(
                &RTCIceParameters {
                    username_fragment: remote_ufrag,
                    password: remote_pwd,
                    ice_lite: false,
                },
                Some(ice_role),
            )
            .await
        {
            log::warn!("Failed to start manager ice: {}", err);
            return;
        }

        // Start the dtls_transport transport
        let result = self
            .dtls_transport
            .start(DTLSParameters {
                role: dtls_role,
                fingerprints: vec![RTCDtlsFingerprint {
                    algorithm: fingerprint_hash,
                    value: fingerprint,
                }],
            })
            .await;
        RTCPeerConnection::update_connection_state(
            &self.on_peer_connection_state_change_handler,
            &self.is_closed,
            &self.peer_connection_state,
            self.ice_connection_state.load(Ordering::SeqCst).into(),
            self.dtls_transport.state(),
        )
        .await;
        if let Err(err) = result {
            log::warn!("Failed to start manager dtls: {}", err);
        }
    }

    /// generate_unmatched_sdp generates an SDP that doesn't take remote state into account
    /// This is used for the initial call for CreateOffer
    pub(super) async fn generate_unmatched_sdp(
        &self,
        local_transceivers: Vec<Arc<RTCRtpTransceiver>>,
        use_identity: bool,
    ) -> Result<SessionDescription> {
        let d = SessionDescription::new_jsep_session_description(use_identity);

        let ice_params = self.ice_gatherer.get_local_parameters().await?;

        let candidates = self.ice_gatherer.get_local_candidates().await?;

        let mut media_sections = vec![];

        for t in &local_transceivers {
            if t.stopped.load(Ordering::SeqCst) {
                // An "m=" section is generated for each
                // RtpTransceiver that has been added to the PeerConnection, excluding
                // any stopped RtpTransceivers;
                continue;
            }

            // TODO: This is dubious because of rollbacks.
            t.sender().await.set_negotiated();
            media_sections.push(MediaSection {
                id: t.mid().unwrap(),
                transceivers: vec![Arc::clone(t)],
                ..Default::default()
            });
        }

        if self
            .sctp_transport
            .data_channels_requested
            .load(Ordering::SeqCst)
            != 0
        {
            media_sections.push(MediaSection {
                id: format!("{}", media_sections.len()),
                data: true,
                ..Default::default()
            });
        }

        let dtls_fingerprints = if let Some(cert) = self.dtls_transport.certificates.first() {
            cert.get_fingerprints()
        } else {
            return Err(Error::ErrNonCertificate);
        };

        let params = PopulateSdpParams {
            media_description_fingerprint: self.setting_engine.sdp_media_level_fingerprints,
            is_icelite: self.setting_engine.candidates.ice_lite,
            connection_role: DEFAULT_DTLS_ROLE_OFFER.to_connection_role(),
            ice_gathering_state: self.ice_gathering_state(),
        };
        populate_sdp(
            d,
            &dtls_fingerprints,
            &self.media_engine,
            &candidates,
            &ice_params,
            &media_sections,
            params,
        )
        .await
    }

    /// generate_matched_sdp generates a SDP and takes the remote state into account
    /// this is used everytime we have a remote_description
    pub(super) async fn generate_matched_sdp(
        &self,
        mut local_transceivers: Vec<Arc<RTCRtpTransceiver>>,
        use_identity: bool,
        include_unmatched: bool,
        connection_role: ConnectionRole,
    ) -> Result<SessionDescription> {
        let d = SessionDescription::new_jsep_session_description(use_identity);

        let ice_params = self.ice_gatherer.get_local_parameters().await?;
        let candidates = self.ice_gatherer.get_local_candidates().await?;

        let remote_description = self.remote_description().await;
        let mut media_sections = vec![];
        let mut already_have_application_media_section = false;
        if let Some(remote_description) = remote_description.as_ref() {
            if let Some(parsed) = &remote_description.parsed {
                for media in &parsed.media_descriptions {
                    if let Some(mid_value) = get_mid_value(media) {
                        if mid_value.is_empty() {
                            return Err(Error::ErrPeerConnRemoteDescriptionWithoutMidValue);
                        }

                        if media.media_name.media == MEDIA_SECTION_APPLICATION {
                            media_sections.push(MediaSection {
                                id: mid_value.to_owned(),
                                data: true,
                                ..Default::default()
                            });
                            already_have_application_media_section = true;
                            continue;
                        }

                        let kind = RTPCodecType::from(media.media_name.media.as_str());
                        let direction = get_peer_direction(media);
                        if kind == RTPCodecType::Unspecified
                            || direction == RTCRtpTransceiverDirection::Unspecified
                        {
                            continue;
                        }

                        if let Some(t) = find_by_mid(mid_value, &mut local_transceivers).await {
                            t.sender().await.set_negotiated();
                            let media_transceivers = vec![t];

                            // NB: The below could use `then_some`, but with our current MSRV
                            // it's not possible to actually do this. The clippy version that
                            // ships with 1.64.0 complains about this so we disable it for now.
                            #[allow(clippy::unnecessary_lazy_evaluations)]
                            media_sections.push(MediaSection {
                                id: mid_value.to_owned(),
                                transceivers: media_transceivers,
                                rid_map: get_rids(media),
                                offered_direction: (!include_unmatched).then(|| direction),
                                ..Default::default()
                            });
                        } else {
                            return Err(Error::ErrPeerConnTranscieverMidNil);
                        }
                    }
                }
            }
        }

        // If we are offering also include unmatched local transceivers
        if include_unmatched {
            for t in &local_transceivers {
                t.sender().await.set_negotiated();
                media_sections.push(MediaSection {
                    id: t.mid().unwrap(),
                    transceivers: vec![Arc::clone(t)],
                    ..Default::default()
                });
            }

            if self
                .sctp_transport
                .data_channels_requested
                .load(Ordering::SeqCst)
                != 0
                && !already_have_application_media_section
            {
                media_sections.push(MediaSection {
                    id: format!("{}", media_sections.len()),
                    data: true,
                    ..Default::default()
                });
            }
        }

        let dtls_fingerprints = if let Some(cert) = self.dtls_transport.certificates.first() {
            cert.get_fingerprints()
        } else {
            return Err(Error::ErrNonCertificate);
        };

        let params = PopulateSdpParams {
            media_description_fingerprint: self.setting_engine.sdp_media_level_fingerprints,
            is_icelite: self.setting_engine.candidates.ice_lite,
            connection_role,
            ice_gathering_state: self.ice_gathering_state(),
        };
        populate_sdp(
            d,
            &dtls_fingerprints,
            &self.media_engine,
            &candidates,
            &ice_params,
            &media_sections,
            params,
        )
        .await
    }

    pub(super) fn ice_gathering_state(&self) -> RTCIceGatheringState {
        match self.ice_gatherer.state() {
            RTCIceGathererState::New => RTCIceGatheringState::New,
            RTCIceGathererState::Gathering => RTCIceGatheringState::Gathering,
            _ => RTCIceGatheringState::Complete,
        }
    }

    async fn handle_undeclared_ssrc(
        self: &Arc<Self>,
        ssrc: SSRC,
        remote_description: &SessionDescription,
    ) -> Result<bool> {
        if remote_description.media_descriptions.len() != 1 {
            return Ok(false);
        }

        let only_media_section = &remote_description.media_descriptions[0];
        let mut stream_id = "";
        let mut id = "";

        for a in &only_media_section.attributes {
            match a.key.as_str() {
                ATTR_KEY_MSID => {
                    if let Some(value) = &a.value {
                        let split: Vec<&str> = value.split(' ').collect();
                        if split.len() == 2 {
                            stream_id = split[0];
                            id = split[1];
                        }
                    }
                }
                ATTR_KEY_SSRC => return Err(Error::ErrPeerConnSingleMediaSectionHasExplicitSSRC),
                SDP_ATTRIBUTE_RID => return Ok(false),
                _ => {}
            };
        }

        let mut incoming = TrackDetails {
            ssrcs: vec![ssrc],
            kind: RTPCodecType::Video,
            stream_id: stream_id.to_owned(),
            id: id.to_owned(),
            ..Default::default()
        };
        if only_media_section.media_name.media == RTPCodecType::Audio.to_string() {
            incoming.kind = RTPCodecType::Audio;
        }

        let t = self
            .add_transceiver_from_kind(
                incoming.kind,
                Some(RTCRtpTransceiverInit {
                    direction: RTCRtpTransceiverDirection::Sendrecv,
                    send_encodings: vec![],
                }),
            )
            .await?;

        let receiver = t.receiver().await;
        PeerConnectionInternal::start_receiver(
            self.setting_engine.get_receive_mtu(),
            &incoming,
            receiver,
            t,
            Arc::clone(&self.on_track_handler),
        )
        .await;
        Ok(true)
    }

    async fn handle_incoming_ssrc(
        self: &Arc<Self>,
        rtp_stream: Arc<Stream>,
        ssrc: SSRC,
    ) -> Result<()> {
        if let Some(rd) = self.remote_description().await {
            if let Some(parsed) = &rd.parsed {
                // If the remote SDP was only one media section the ssrc doesn't have to be explicitly declared
                let handled = self.handle_undeclared_ssrc(ssrc, parsed).await?;
                if handled {
                    return Ok(());
                }

                let (mid_extension_id, audio_supported, video_supported) = self
                    .media_engine
                    .get_header_extension_id(RTCRtpHeaderExtensionCapability {
                        uri: ::sdp::extmap::SDES_MID_URI.to_owned(),
                    })
                    .await;
                if !audio_supported && !video_supported {
                    return Err(Error::ErrPeerConnSimulcastMidRTPExtensionRequired);
                }

                let (sid_extension_id, audio_supported, video_supported) = self
                    .media_engine
                    .get_header_extension_id(RTCRtpHeaderExtensionCapability {
                        uri: ::sdp::extmap::SDES_RTP_STREAM_ID_URI.to_owned(),
                    })
                    .await;
                if !audio_supported && !video_supported {
                    return Err(Error::ErrPeerConnSimulcastStreamIDRTPExtensionRequired);
                }

                let (rsid_extension_id, _, _) = self
                    .media_engine
                    .get_header_extension_id(RTCRtpHeaderExtensionCapability {
                        uri: SDES_REPAIR_RTP_STREAM_ID_URI.to_owned(),
                    })
                    .await;

                let mut buf = vec![0u8; self.setting_engine.get_receive_mtu()];

                let n = rtp_stream.read(&mut buf).await?;

                let (mut mid, mut rid, mut rsid, payload_type) = handle_unknown_rtp_packet(
                    &buf[..n],
                    mid_extension_id as u8,
                    sid_extension_id as u8,
                    rsid_extension_id as u8,
                )?;

                let params = self
                    .media_engine
                    .get_rtp_parameters_by_payload_type(payload_type)
                    .await?;

                if let Some(icpr) = self.interceptor.upgrade() {
                    let stream_info = create_stream_info(
                        "".to_owned(),
                        ssrc,
                        params.codecs[0].payload_type,
                        params.codecs[0].capability.clone(),
                        &params.header_extensions,
                    );
                    let (rtp_read_stream, rtp_interceptor, rtcp_read_stream, rtcp_interceptor) =
                        self.dtls_transport
                            .streams_for_ssrc(ssrc, &stream_info, &icpr)
                            .await?;

                    let a = Attributes::new();
                    for _ in 0..=SIMULCAST_PROBE_COUNT {
                        if mid.is_empty() || (rid.is_empty() && rsid.is_empty()) {
                            if let Some(icpr) = &rtp_interceptor {
                                let (n, _) = icpr.read(&mut buf, &a).await?;
                                let (m, r, rs, _) = handle_unknown_rtp_packet(
                                    &buf[..n],
                                    mid_extension_id as u8,
                                    sid_extension_id as u8,
                                    rsid_extension_id as u8,
                                )?;
                                mid = m;
                                rid = r;
                                rsid = rs;

                                continue;
                            } else {
                                return Err(Error::ErrInterceptorNotBind);
                            }
                        }

                        let transceivers = self.rtp_transceivers.lock().await;
                        for t in &*transceivers {
<<<<<<< HEAD
                            if t.mid().await != mid {
=======
                            if t.mid().as_ref() != Some(&mid) || t.receiver().await.is_none() {
>>>>>>> 3be403fc
                                continue;
                            }

                            let receiver = t.receiver().await;
                            if !rsid.is_empty() {
                                return receiver
                                    .receive_for_rtx(
                                        0,
                                        rsid,
                                        TrackStream {
                                            stream_info: Some(stream_info.clone()),
                                            rtp_read_stream,
                                            rtp_interceptor,
                                            rtcp_read_stream,
                                            rtcp_interceptor,
                                        },
                                    )
                                    .await;
                            }

                            let track = receiver
                                .receive_for_rid(
                                    rid,
                                    params,
                                    TrackStream {
                                        stream_info: Some(stream_info.clone()),
                                        rtp_read_stream,
                                        rtp_interceptor,
                                        rtcp_read_stream,
                                        rtcp_interceptor,
                                    },
                                )
                                .await?;

                            RTCPeerConnection::do_track(
                                Arc::clone(&self.on_track_handler),
                                track,
                                receiver,
                                Arc::clone(t),
                            );
                            return Ok(());
                        }
                    }

                    if let Some(rtp_read_stream) = rtp_read_stream {
                        let _ = rtp_read_stream.close().await;
                    }
                    if let Some(rtcp_read_stream) = rtcp_read_stream {
                        let _ = rtcp_read_stream.close().await;
                    }
                    icpr.unbind_remote_stream(&stream_info).await;
                    self.dtls_transport.remove_simulcast_stream(ssrc).await;
                }

                return Err(Error::ErrPeerConnSimulcastIncomingSSRCFailed);
            }
        }

        Err(Error::ErrPeerConnRemoteDescriptionNil)
    }

    async fn start_receiver(
        receive_mtu: usize,
        incoming: &TrackDetails,
        receiver: Arc<RTCRtpReceiver>,
        transceiver: Arc<RTCRtpTransceiver>,
        on_track_handler: Arc<ArcSwapOption<Mutex<OnTrackHdlrFn>>>,
    ) {
        receiver.start(incoming).await;
        for t in receiver.tracks().await {
            if t.ssrc() == 0 {
                return;
            }

            let receiver = Arc::clone(&receiver);
            let transceiver = Arc::clone(&transceiver);
            let on_track_handler = Arc::clone(&on_track_handler);
            tokio::spawn(async move {
                if let Some(track) = receiver.track().await {
                    let mut b = vec![0u8; receive_mtu];
                    let n = match track.peek(&mut b).await {
                        Ok((n, _)) => n,
                        Err(err) => {
                            log::warn!(
                                "Could not determine PayloadType for SSRC {} ({})",
                                track.ssrc(),
                                err
                            );
                            return;
                        }
                    };

                    if let Err(err) = track.check_and_update_track(&b[..n]).await {
                        log::warn!(
                            "Failed to set codec settings for track SSRC {} ({})",
                            track.ssrc(),
                            err
                        );
                        return;
                    }

                    RTCPeerConnection::do_track(on_track_handler, track, receiver, transceiver);
                }
            });
        }
    }

    pub(super) async fn create_ice_transport(&self, api: &API) -> Arc<RTCIceTransport> {
        let ice_transport = Arc::new(api.new_ice_transport(Arc::clone(&self.ice_gatherer)));

        let ice_connection_state = Arc::clone(&self.ice_connection_state);
        let peer_connection_state = Arc::clone(&self.peer_connection_state);
        let is_closed = Arc::clone(&self.is_closed);
        let dtls_transport = Arc::clone(&self.dtls_transport);
        let on_ice_connection_state_change_handler =
            Arc::clone(&self.on_ice_connection_state_change_handler);
        let on_peer_connection_state_change_handler =
            Arc::clone(&self.on_peer_connection_state_change_handler);

        ice_transport.on_connection_state_change(Box::new(move |state: RTCIceTransportState| {
            let cs = match state {
                RTCIceTransportState::New => RTCIceConnectionState::New,
                RTCIceTransportState::Checking => RTCIceConnectionState::Checking,
                RTCIceTransportState::Connected => RTCIceConnectionState::Connected,
                RTCIceTransportState::Completed => RTCIceConnectionState::Completed,
                RTCIceTransportState::Failed => RTCIceConnectionState::Failed,
                RTCIceTransportState::Disconnected => RTCIceConnectionState::Disconnected,
                RTCIceTransportState::Closed => RTCIceConnectionState::Closed,
                _ => {
                    log::warn!("on_connection_state_change: unhandled ICE state: {}", state);
                    return Box::pin(async {});
                }
            };

            let ice_connection_state2 = Arc::clone(&ice_connection_state);
            let on_ice_connection_state_change_handler2 =
                Arc::clone(&on_ice_connection_state_change_handler);
            let on_peer_connection_state_change_handler2 =
                Arc::clone(&on_peer_connection_state_change_handler);
            let is_closed2 = Arc::clone(&is_closed);
            let dtls_transport_state = dtls_transport.state();
            let peer_connection_state2 = Arc::clone(&peer_connection_state);
            Box::pin(async move {
                RTCPeerConnection::do_ice_connection_state_change(
                    &on_ice_connection_state_change_handler2,
                    &ice_connection_state2,
                    cs,
                )
                .await;

                RTCPeerConnection::update_connection_state(
                    &on_peer_connection_state_change_handler2,
                    &is_closed2,
                    &peer_connection_state2,
                    cs,
                    dtls_transport_state,
                )
                .await;
            })
        }));

        ice_transport
    }

    /// has_local_description_changed returns whether local media (rtp_transceivers) has changed
    /// caller of this method should hold `pc.mu` lock
    pub(super) async fn has_local_description_changed(&self, desc: &RTCSessionDescription) -> bool {
        let rtp_transceivers = self.rtp_transceivers.lock().await;
        for t in &*rtp_transceivers {
            let m = match t.mid().and_then(|mid| get_by_mid(&mid, desc)) {
                Some(m) => m,
                None => return true,
            };

            if get_peer_direction(m) != t.direction() {
                return true;
            }
        }
        false
    }

    pub(super) async fn get_stats(&self, stats_id: String) -> StatsCollector {
        let collector = StatsCollector::new();
        let transceivers = { self.rtp_transceivers.lock().await.clone() };

        tokio::join!(
            self.ice_gatherer.collect_stats(&collector),
            self.ice_transport.collect_stats(&collector),
            self.sctp_transport.collect_stats(&collector, stats_id),
            self.dtls_transport.collect_stats(&collector),
            self.media_engine.collect_stats(&collector),
            self.collect_inbound_stats(&collector, transceivers.clone()),
            self.collect_outbound_stats(&collector, transceivers)
        );

        collector
    }

    async fn collect_inbound_stats(
        &self,
        collector: &StatsCollector,
        transceivers: Vec<Arc<RTCRtpTransceiver>>,
    ) {
        // TODO: There's a lot of await points here that could run concurrently with `futures::join_all`.
        struct TrackInfo {
            ssrc: SSRC,
            mid: String,
            track_id: String,
            kind: &'static str,
        }
        let mut track_infos = vec![];
        for transeiver in transceivers {
<<<<<<< HEAD
            let receiver = transeiver.receiver().await;
            let mid = match transeiver.mid().await {
                m if !m.is_empty() => m,
                _ => continue,
=======
            let receiver = match transeiver.receiver().await {
                Some(r) => r,
                None => continue,
>>>>>>> 3be403fc
            };

            if let Some(mid) = transeiver.mid() {
                let tracks = receiver.tracks().await;

                for track in tracks {
                    let track_id = track.id().await;
                    let kind = match track.kind() {
                        RTPCodecType::Unspecified => continue,
                        RTPCodecType::Audio => "audio",
                        RTPCodecType::Video => "video",
                    };

                    track_infos.push(TrackInfo {
                        ssrc: track.ssrc(),
                        mid: mid.clone(),
                        track_id,
                        kind,
                    });
                }
            }
        }

        let stream_stats = self
            .stats_interceptor
            .fetch_inbound_stats(track_infos.iter().map(|t| t.ssrc).collect())
            .await;

        for (stats, info) in
            (stream_stats.into_iter().zip(track_infos)).filter_map(|(s, i)| s.map(|s| (s, i)))
        {
            let ssrc = info.ssrc;
            let kind = info.kind;

            let id = format!("RTCInboundRTP{}Stream_{}", capitalize(kind), ssrc);
            let (
                packets_received,
                header_bytes_received,
                bytes_received,
                last_packet_received_timestamp,
                nack_count,
                remote_packets_sent,
                remote_bytes_sent,
                remote_reports_sent,
                remote_round_trip_time,
                remote_total_round_trip_time,
                remote_round_trip_time_measurements,
            ) = (
                stats.packets_received(),
                stats.header_bytes_received(),
                stats.payload_bytes_received(),
                stats.last_packet_received_timestamp(),
                stats.nacks_sent(),
                stats.remote_packets_sent(),
                stats.remote_bytes_sent(),
                stats.remote_reports_sent(),
                stats.remote_round_trip_time(),
                stats.remote_total_round_trip_time(),
                stats.remote_round_trip_time_measurements(),
            );

            collector.insert(
                id.clone(),
                crate::stats::StatsReportType::InboundRTP(InboundRTPStats {
                    timestamp: Instant::now(),
                    stats_type: RTCStatsType::InboundRTP,
                    id: id.clone(),
                    ssrc,
                    kind,
                    packets_received,
                    track_identifier: info.track_id,
                    mid: info.mid,
                    last_packet_received_timestamp,
                    header_bytes_received,
                    bytes_received,
                    nack_count,

                    fir_count: (info.kind == "video").then(|| stats.firs_sent()),
                    pli_count: (info.kind == "video").then(|| stats.plis_sent()),
                }),
            );

            let local_id = id;
            let id = format!(
                "RTCRemoteOutboundRTP{}Stream_{}",
                capitalize(info.kind),
                info.ssrc
            );
            collector.insert(
                id.clone(),
                crate::stats::StatsReportType::RemoteOutboundRTP(RemoteOutboundRTPStats {
                    timestamp: Instant::now(),
                    stats_type: RTCStatsType::RemoteOutboundRTP,
                    id,

                    ssrc,
                    kind,

                    packets_sent: remote_packets_sent as u64,
                    bytes_sent: remote_bytes_sent as u64,
                    local_id,
                    reports_sent: remote_reports_sent,
                    round_trip_time: remote_round_trip_time,
                    total_round_trip_time: remote_total_round_trip_time,
                    round_trip_time_measurements: remote_round_trip_time_measurements,
                }),
            );
        }
    }

    async fn collect_outbound_stats(
        &self,
        collector: &StatsCollector,
        transceivers: Vec<Arc<RTCRtpTransceiver>>,
    ) {
        // TODO: There's a lot of await points here that could run concurrently with `futures::join_all`.
        struct TrackInfo {
            track_id: String,
            ssrc: SSRC,
            mid: String,
            rid: Option<String>,
            kind: &'static str,
        }
        let mut track_infos = vec![];
<<<<<<< HEAD
        for transeiver in transceivers {
            let sender = transeiver.sender().await;
            let mid = match transeiver.mid().await {
                m if !m.is_empty() => m,
                _ => continue,
=======
        for transceiver in transceivers {
            let sender = match transceiver.sender().await {
                Some(r) => r,
                None => continue,
            };

            let mid = match transceiver.mid() {
                Some(mid) => mid,
                None => continue,
>>>>>>> 3be403fc
            };

            let track = match sender.track().await {
                Some(track) => track,
                None => continue,
            };

            let track_id = track.id().to_string();
            let kind = match track.kind() {
                RTPCodecType::Unspecified => continue,
                RTPCodecType::Audio => "audio",
                RTPCodecType::Video => "video",
            };

            track_infos.push(TrackInfo {
                track_id,
                ssrc: sender.ssrc,
                mid: mid.clone(),
                rid: None,
                kind,
            });
        }

        let stream_stats = self
            .stats_interceptor
            .fetch_outbound_stats(track_infos.iter().map(|t| t.ssrc).collect())
            .await;

        for (stats, info) in stream_stats
            .into_iter()
            .zip(track_infos)
            .filter_map(|(s, i)| s.map(|s| (s, i)))
        {
            // RTCOutboundRtpStreamStats
            let id = format!(
                "RTCOutboundRTP{}Stream_{}",
                capitalize(info.kind),
                info.ssrc
            );
            let (
                packets_sent,
                bytes_sent,
                header_bytes_sent,
                nack_count,
                remote_inbound_packets_received,
                remote_inbound_packets_lost,
                remote_rtt_ms,
                remote_total_rtt_ms,
                remote_rtt_measurements,
                remote_fraction_lost,
            ) = (
                stats.packets_sent(),
                stats.payload_bytes_sent(),
                stats.header_bytes_sent(),
                stats.nacks_received(),
                stats.remote_packets_received(),
                stats.remote_total_lost(),
                stats.remote_round_trip_time(),
                stats.remote_total_round_trip_time(),
                stats.remote_round_trip_time_measurements(),
                stats.remote_fraction_lost(),
            );

            let TrackInfo {
                mid,
                ssrc,
                rid,
                kind,
                track_id: track_identifier,
            } = info;

            collector.insert(
                id.clone(),
                crate::stats::StatsReportType::OutboundRTP(OutboundRTPStats {
                    timestamp: Instant::now(),
                    stats_type: RTCStatsType::OutboundRTP,
                    track_identifier,
                    id: id.clone(),
                    ssrc,
                    kind,
                    packets_sent,
                    mid,
                    rid,
                    header_bytes_sent,
                    bytes_sent,
                    nack_count,

                    fir_count: (info.kind == "video").then(|| stats.firs_received()),
                    pli_count: (info.kind == "video").then(|| stats.plis_received()),
                }),
            );

            let local_id = id;
            let id = format!(
                "RTCRemoteInboundRTP{}Stream_{}",
                capitalize(info.kind),
                info.ssrc
            );

            collector.insert(
                id.clone(),
                StatsReportType::RemoteInboundRTP(RemoteInboundRTPStats {
                    timestamp: Instant::now(),
                    stats_type: RTCStatsType::RemoteInboundRTP,
                    id,
                    ssrc,
                    kind,

                    packets_received: remote_inbound_packets_received,
                    packets_lost: remote_inbound_packets_lost as i64,

                    local_id,

                    round_trip_time: remote_rtt_ms,
                    total_round_trip_time: remote_total_rtt_ms,
                    fraction_lost: remote_fraction_lost.unwrap_or(0.0),
                    round_trip_time_measurements: remote_rtt_measurements,
                }),
            );
        }
    }
}

type IResult<T> = std::result::Result<T, interceptor::Error>;

#[async_trait]
impl RTCPWriter for PeerConnectionInternal {
    async fn write(
        &self,
        pkts: &[Box<dyn rtcp::packet::Packet + Send + Sync>],
        _a: &Attributes,
    ) -> IResult<usize> {
        Ok(self.dtls_transport.write_rtcp(pkts).await?)
    }
}

fn capitalize(s: &str) -> String {
    let first = s
        .chars()
        .next()
        .expect("Must have at least one character to uppercase")
        .to_uppercase();
    let mut result = String::new();

    result.extend(first);
    result.extend(s.chars().skip(1));

    result
}<|MERGE_RESOLUTION|>--- conflicted
+++ resolved
@@ -981,11 +981,7 @@
 
                         let transceivers = self.rtp_transceivers.lock().await;
                         for t in &*transceivers {
-<<<<<<< HEAD
-                            if t.mid().await != mid {
-=======
-                            if t.mid().as_ref() != Some(&mid) || t.receiver().await.is_none() {
->>>>>>> 3be403fc
+                            if t.mid().as_ref() != Some(&mid) {
                                 continue;
                             }
 
@@ -1198,17 +1194,7 @@
         }
         let mut track_infos = vec![];
         for transeiver in transceivers {
-<<<<<<< HEAD
             let receiver = transeiver.receiver().await;
-            let mid = match transeiver.mid().await {
-                m if !m.is_empty() => m,
-                _ => continue,
-=======
-            let receiver = match transeiver.receiver().await {
-                Some(r) => r,
-                None => continue,
->>>>>>> 3be403fc
-            };
 
             if let Some(mid) = transeiver.mid() {
                 let tracks = receiver.tracks().await;
@@ -1332,23 +1318,12 @@
             kind: &'static str,
         }
         let mut track_infos = vec![];
-<<<<<<< HEAD
-        for transeiver in transceivers {
-            let sender = transeiver.sender().await;
-            let mid = match transeiver.mid().await {
-                m if !m.is_empty() => m,
-                _ => continue,
-=======
         for transceiver in transceivers {
-            let sender = match transceiver.sender().await {
-                Some(r) => r,
-                None => continue,
-            };
+            let sender = transceiver.sender().await;
 
             let mid = match transceiver.mid() {
                 Some(mid) => mid,
                 None => continue,
->>>>>>> 3be403fc
             };
 
             let track = match sender.track().await {
