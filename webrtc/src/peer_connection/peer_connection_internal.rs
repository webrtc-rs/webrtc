--- conflicted
+++ resolved
@@ -998,81 +998,19 @@
                 continue;
             }
 
-<<<<<<< HEAD
-                        let transceivers = self.rtp_transceivers.lock().await;
-                        for t in &*transceivers {
-                            if t.mid().as_ref() != Some(&mid) {
-                                continue;
-                            }
-
-                            let receiver = t.receiver().await;
-                            if !rsid.is_empty() {
-                                return receiver
-                                    .receive_for_rtx(
-                                        0,
-                                        rsid,
-                                        TrackStream {
-                                            stream_info: Some(stream_info.clone()),
-                                            rtp_read_stream,
-                                            rtp_interceptor,
-                                            rtcp_read_stream,
-                                            rtcp_interceptor,
-                                        },
-                                    )
-                                    .await;
-                            }
-
-                            let track = receiver
-                                .receive_for_rid(
-                                    rid,
-                                    params,
-                                    TrackStream {
-                                        stream_info: Some(stream_info.clone()),
-                                        rtp_read_stream,
-                                        rtp_interceptor,
-                                        rtcp_read_stream,
-                                        rtcp_interceptor,
-                                    },
-                                )
-                                .await?;
-
-                            RTCPeerConnection::do_track(
-                                Arc::clone(&self.on_track_handler),
-                                track,
-                                receiver,
-                                Arc::clone(t),
-                            );
-                            return Ok(());
-                        }
-=======
             let transceivers = self.rtp_transceivers.lock().await;
             for t in &*transceivers {
-                if t.mid().as_ref() != Some(&mid) || t.receiver().await.is_none() {
+                if t.mid().as_ref() != Some(&mid) {
                     continue;
                 }
 
-                if let Some(receiver) = t.receiver().await {
-                    if !rsid.is_empty() {
-                        return receiver
-                            .receive_for_rtx(
-                                0,
-                                rsid,
-                                TrackStream {
-                                    stream_info: Some(stream_info.clone()),
-                                    rtp_read_stream: Some(rtp_read_stream),
-                                    rtp_interceptor: Some(rtp_interceptor),
-                                    rtcp_read_stream: Some(rtcp_read_stream),
-                                    rtcp_interceptor: Some(rtcp_interceptor),
-                                },
-                            )
-                            .await;
->>>>>>> ade6a872
-                    }
-
-                    let track = receiver
-                        .receive_for_rid(
-                            rid,
-                            params,
+                let receiver = t.receiver().await;
+
+                if !rsid.is_empty() {
+                    return receiver
+                        .receive_for_rtx(
+                            0,
+                            rsid,
                             TrackStream {
                                 stream_info: Some(stream_info.clone()),
                                 rtp_read_stream: Some(rtp_read_stream),
@@ -1081,16 +1019,30 @@
                                 rtcp_interceptor: Some(rtcp_interceptor),
                             },
                         )
-                        .await?;
-                    track.prepopulate_peeked_data(buffered_packets).await;
-
-                    RTCPeerConnection::do_track(
-                        Arc::clone(&self.on_track_handler),
-                        track,
-                        receiver,
-                        Arc::clone(t),
-                    );
-                }
+                        .await;
+                }
+
+                let track = receiver
+                    .receive_for_rid(
+                        rid,
+                        params,
+                        TrackStream {
+                            stream_info: Some(stream_info.clone()),
+                            rtp_read_stream: Some(rtp_read_stream),
+                            rtp_interceptor: Some(rtp_interceptor),
+                            rtcp_read_stream: Some(rtcp_read_stream),
+                            rtcp_interceptor: Some(rtcp_interceptor),
+                        },
+                    )
+                    .await?;
+                track.prepopulate_peeked_data(buffered_packets).await;
+
+                RTCPeerConnection::do_track(
+                    Arc::clone(&self.on_track_handler),
+                    track,
+                    receiver,
+                    Arc::clone(t),
+                );
                 return Ok(());
             }
         }
