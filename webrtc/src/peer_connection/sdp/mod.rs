--- conflicted
+++ resolved
@@ -842,17 +842,10 @@
     false
 }
 
-<<<<<<< HEAD
-pub(crate) fn get_by_mid<'b>(
-    search_mid: &str,
-    desc: &'b session_description::RTCSessionDescription,
-) -> Option<&'b MediaDescription> {
-=======
 pub(crate) fn get_by_mid<'a>(
     search_mid: &str,
     desc: &'a session_description::RTCSessionDescription,
 ) -> Option<&'a MediaDescription> {
->>>>>>> c17ae1ef
     if let Some(parsed) = &desc.parsed {
         for m in &parsed.media_descriptions {
             if let Some(mid) = m.attribute(ATTR_KEY_MID).flatten() {
