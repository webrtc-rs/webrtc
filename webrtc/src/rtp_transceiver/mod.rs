--- conflicted
+++ resolved
@@ -172,15 +172,9 @@
 
 /// RTPTransceiver represents a combination of an RTPSender and an RTPReceiver that share a common mid.
 pub struct RTCRtpTransceiver {
-<<<<<<< HEAD
-    mid: Mutex<String>,                   //atomic.Value
+    mid: OnceCell<String>,                //atomic.Value
     sender: Mutex<Arc<RTCRtpSender>>,     //atomic.Value
     receiver: Mutex<Arc<RTCRtpReceiver>>, //atomic.Value
-=======
-    mid: OnceCell<String>,                        //atomic.Value
-    sender: Mutex<Option<Arc<RTCRtpSender>>>,     //atomic.Value
-    receiver: Mutex<Option<Arc<RTCRtpReceiver>>>, //atomic.Value
->>>>>>> 3be403fc
 
     direction: AtomicU8,         //RTPTransceiverDirection
     current_direction: AtomicU8, //RTPTransceiverDirection
@@ -211,15 +205,9 @@
             .await;
 
         let t = Arc::new(RTCRtpTransceiver {
-<<<<<<< HEAD
-            mid: Mutex::new(String::new()),
+            mid: OnceCell::new(),
             sender: Mutex::new(sender),
             receiver: Mutex::new(receiver),
-=======
-            mid: OnceCell::new(),
-            sender: Mutex::new(None),
-            receiver: Mutex::new(None),
->>>>>>> 3be403fc
 
             direction: AtomicU8::new(direction as u8),
             current_direction: AtomicU8::new(RTCRtpTransceiverDirection::Unspecified as u8),
