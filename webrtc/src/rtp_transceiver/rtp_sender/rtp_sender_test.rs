--- conflicted
+++ resolved
@@ -133,22 +133,11 @@
 
     signal_pair(&mut offerer, &mut answerer).await?;
 
-<<<<<<< HEAD
     let sender = rtp_transceiver.sender().await;
     let parameters = sender.get_parameters().await;
     assert_ne!(0, parameters.rtp_parameters.codecs.len());
     assert_eq!(1, parameters.encodings.len());
     assert_eq!(sender.ssrc, parameters.encodings[0].ssrc);
-=======
-    if let Some(sender) = rtp_transceiver.sender().await {
-        let parameters = sender.get_parameters().await;
-        assert_ne!(parameters.rtp_parameters.codecs.len(), 0);
-        assert_eq!(parameters.encodings.len(), 1);
-        assert_eq!(parameters.encodings[0].ssrc, sender.ssrc);
-    } else {
-        assert!(false);
-    }
->>>>>>> 3be403fc
 
     close_pair_now(&offerer, &answerer).await;
     Ok(())
