--- conflicted
+++ resolved
@@ -2,13 +2,10 @@
 
 ## Unreleased
 
-<<<<<<< HEAD
+* Increased minimum support rust version to `1.60.0`.
 * Add `RTCCertificate::from_pem` and `RTCCertificate::serialize_pem` (only work with `pem` feature enabled) [#333]
 
 [#333]: https://github.com/webrtc-rs/webrtc/pull/333
-=======
-* Increased minimum support rust version to `1.60.0`.
->>>>>>> 203529d4
 
 ## v0.6.0
 
