--- conflicted
+++ resolved
@@ -2,18 +2,14 @@
 
 ## Unreleased
 
-<<<<<<< HEAD
-    * Limit the bytes in the PendingQueue to avoid packets accumulating there uncontrollably [367](https://github.com/webrtc-rs/webrtc/pull/367)
+* Limit the bytes in the PendingQueue to avoid packets accumulating there uncontrollably [367](https://github.com/webrtc-rs/webrtc/pull/367)
+* Improve algorithm used to push to pending queue from O(n*log(n)) to O(log(n)) [#365](https://github.com/webrtc-rs/webrtc/pull/365)
+* Reuse as many allocations as possible when marshaling [#364](https://github.com/webrtc-rs/webrtc/pull/364)
+* The lock for the internal association was contended badly because marshaling was done while still in a critical section and also tokio was scheduling tasks badly [#363](https://github.com/webrtc-rs/webrtc/pull/363)
 
 ### Breaking
 
-* Make `sctp::Stream::write` & `sctp::Stream::write_sctp` async again but provide non-blocking sync alternatives as try_write(_sctp) [367](https://github.com/webrtc-rs/webrtc/pull/367)
-=======
-* Performance improvements
-  * improve algorithm used to push to pending queue from O(n*log(n)) to O(log(n)) [#365](https://github.com/webrtc-rs/webrtc/pull/365)
-  * reuse as many allocations as possible when marshaling [#364](https://github.com/webrtc-rs/webrtc/pull/364)
-  * The lock for the internal association was contended badly because marshaling was done while still in a critical section and also tokio was scheduling tasks badly [#363](https://github.com/webrtc-rs/webrtc/pull/363)
->>>>>>> 225cec03
+* Make `sctp::Stream::write` & `sctp::Stream::write_sctp` async again [367](https://github.com/webrtc-rs/webrtc/pull/367)
 
 ## v0.7.0
 
