--- conflicted
+++ resolved
@@ -1991,10 +1991,7 @@
     let done_ch_tx0 = Arc::clone(&done_ch_tx);
     tokio::spawn(async move {
         let mut buf = vec![0u8; 32];
-<<<<<<< HEAD
-=======
-
->>>>>>> 7d09375d
+
         log::debug!("s.read_sctp begin");
         match s0.read_sctp(&mut buf).await {
             Ok((0, PayloadProtocolIdentifier::Unknown)) => {
