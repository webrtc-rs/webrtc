use crate::chunk::chunk_payload_data::ChunkPayloadData;

use std::{
    collections::VecDeque,
    sync::atomic::{AtomicBool, AtomicUsize, Ordering},
    sync::RwLock,
};

/// Basic queue for either ordered or unordered chunks.
pub(crate) type PendingBaseQueue = VecDeque<ChunkPayloadData>;

// TODO: benchmark performance between multiple Atomic+Mutex vs one Mutex<PendingQueueInternal>

/// A queue for both ordered and unordered chunks.
#[derive(Debug, Default)]
pub(crate) struct PendingQueue {
    unordered_queue: RwLock<PendingBaseQueue>,
    ordered_queue: RwLock<PendingBaseQueue>,
    queue_len: AtomicUsize,
    n_bytes: AtomicUsize,
    selected: AtomicBool,
    unordered_is_selected: AtomicBool,
}

impl PendingQueue {
    pub(crate) fn new() -> Self {
        PendingQueue::default()
    }

<<<<<<< HEAD
    pub(crate) fn push(&self, c: ChunkPayloadData) {
        self.n_bytes.fetch_add(c.user_data.len(), Ordering::SeqCst);
        self.queue_len.fetch_add(1, Ordering::SeqCst);
=======
    /// Appends a chunk to the back of the pending queue.
    pub(crate) async fn push(&self, c: ChunkPayloadData) {
        let user_data_len = c.user_data.len();

>>>>>>> 4b638fa6
        if c.unordered {
            let mut unordered_queue = self.unordered_queue.write().unwrap();
            unordered_queue.push_back(c);
        } else {
            let mut ordered_queue = self.ordered_queue.write().unwrap();
            ordered_queue.push_back(c);
        }
<<<<<<< HEAD
    }

    pub(crate) fn peek(&self) -> Option<ChunkPayloadData> {
=======

        self.n_bytes.fetch_add(user_data_len, Ordering::SeqCst);
        self.queue_len.fetch_add(1, Ordering::SeqCst);
    }

    /// Appends chunks to the back of the pending queue.
    ///
    /// # Panics
    ///
    /// If it's a mix of unordered and ordered chunks.
    pub(crate) async fn append(&self, chunks: Vec<ChunkPayloadData>) {
        if chunks.is_empty() {
            return;
        }

        let total_user_data_len = chunks.iter().fold(0, |acc, c| acc + c.user_data.len());
        let chunks_len = chunks.len();

        let unordered = chunks
            .first()
            .expect("chunks to not be empty because of the above check")
            .unordered;
        if unordered {
            let mut unordered_queue = self.unordered_queue.lock().await;
            for c in chunks {
                assert!(c.unordered, "expected all chunks to be unordered");
                unordered_queue.push_back(c);
            }
        } else {
            let mut ordered_queue = self.ordered_queue.lock().await;
            for c in chunks {
                assert!(!c.unordered, "expected all chunks to be ordered");
                ordered_queue.push_back(c);
            }
        }

        self.n_bytes
            .fetch_add(total_user_data_len, Ordering::SeqCst);
        self.queue_len.fetch_add(chunks_len, Ordering::SeqCst);
    }

    pub(crate) async fn peek(&self) -> Option<ChunkPayloadData> {
>>>>>>> 4b638fa6
        if self.selected.load(Ordering::SeqCst) {
            if self.unordered_is_selected.load(Ordering::SeqCst) {
                let unordered_queue = self.unordered_queue.read().unwrap();
                return unordered_queue.get(0).cloned();
            } else {
                let ordered_queue = self.ordered_queue.read().unwrap();
                return ordered_queue.get(0).cloned();
            }
        }

        let c = {
            let unordered_queue = self.unordered_queue.read().unwrap();
            unordered_queue.get(0).cloned()
        };

        if c.is_some() {
            return c;
        }

        let ordered_queue = self.ordered_queue.read().unwrap();
        ordered_queue.get(0).cloned()
    }

    pub(crate) fn pop(
        &self,
        beginning_fragment: bool,
        unordered: bool,
    ) -> Option<ChunkPayloadData> {
        let popped = if self.selected.load(Ordering::SeqCst) {
            let popped = if self.unordered_is_selected.load(Ordering::SeqCst) {
                let mut unordered_queue = self.unordered_queue.write().unwrap();
                unordered_queue.pop_front()
            } else {
                let mut ordered_queue = self.ordered_queue.write().unwrap();
                ordered_queue.pop_front()
            };
            if let Some(p) = &popped {
                if p.ending_fragment {
                    self.selected.store(false, Ordering::SeqCst);
                }
            }
            popped
        } else {
            if !beginning_fragment {
                return None;
            }
            if unordered {
                let popped = {
                    let mut unordered_queue = self.unordered_queue.write().unwrap();
                    unordered_queue.pop_front()
                };
                if let Some(p) = &popped {
                    if !p.ending_fragment {
                        self.selected.store(true, Ordering::SeqCst);
                        self.unordered_is_selected.store(true, Ordering::SeqCst);
                    }
                }
                popped
            } else {
                let popped = {
                    let mut ordered_queue = self.ordered_queue.write().unwrap();
                    ordered_queue.pop_front()
                };
                if let Some(p) = &popped {
                    if !p.ending_fragment {
                        self.selected.store(true, Ordering::SeqCst);
                        self.unordered_is_selected.store(false, Ordering::SeqCst);
                    }
                }
                popped
            }
        };

        if let Some(p) = &popped {
            self.n_bytes.fetch_sub(p.user_data.len(), Ordering::SeqCst);
            self.queue_len.fetch_sub(1, Ordering::SeqCst);
        }

        popped
    }

    pub(crate) fn get_num_bytes(&self) -> usize {
        self.n_bytes.load(Ordering::SeqCst)
    }

    pub(crate) fn len(&self) -> usize {
        self.queue_len.load(Ordering::SeqCst)
    }

    pub(crate) fn is_empty(&self) -> bool {
        self.len() == 0
    }
}<|MERGE_RESOLUTION|>--- conflicted
+++ resolved
@@ -27,16 +27,10 @@
         PendingQueue::default()
     }
 
-<<<<<<< HEAD
+    /// Appends a chunk to the back of the pending queue.
     pub(crate) fn push(&self, c: ChunkPayloadData) {
-        self.n_bytes.fetch_add(c.user_data.len(), Ordering::SeqCst);
-        self.queue_len.fetch_add(1, Ordering::SeqCst);
-=======
-    /// Appends a chunk to the back of the pending queue.
-    pub(crate) async fn push(&self, c: ChunkPayloadData) {
         let user_data_len = c.user_data.len();
 
->>>>>>> 4b638fa6
         if c.unordered {
             let mut unordered_queue = self.unordered_queue.write().unwrap();
             unordered_queue.push_back(c);
@@ -44,11 +38,6 @@
             let mut ordered_queue = self.ordered_queue.write().unwrap();
             ordered_queue.push_back(c);
         }
-<<<<<<< HEAD
-    }
-
-    pub(crate) fn peek(&self) -> Option<ChunkPayloadData> {
-=======
 
         self.n_bytes.fetch_add(user_data_len, Ordering::SeqCst);
         self.queue_len.fetch_add(1, Ordering::SeqCst);
@@ -59,7 +48,7 @@
     /// # Panics
     ///
     /// If it's a mix of unordered and ordered chunks.
-    pub(crate) async fn append(&self, chunks: Vec<ChunkPayloadData>) {
+    pub(crate) fn append(&self, chunks: Vec<ChunkPayloadData>) {
         if chunks.is_empty() {
             return;
         }
@@ -72,13 +61,13 @@
             .expect("chunks to not be empty because of the above check")
             .unordered;
         if unordered {
-            let mut unordered_queue = self.unordered_queue.lock().await;
+            let mut unordered_queue = self.unordered_queue.write().unwrap();
             for c in chunks {
                 assert!(c.unordered, "expected all chunks to be unordered");
                 unordered_queue.push_back(c);
             }
         } else {
-            let mut ordered_queue = self.ordered_queue.lock().await;
+            let mut ordered_queue = self.ordered_queue.write().unwrap();
             for c in chunks {
                 assert!(!c.unordered, "expected all chunks to be ordered");
                 ordered_queue.push_back(c);
@@ -90,8 +79,7 @@
         self.queue_len.fetch_add(chunks_len, Ordering::SeqCst);
     }
 
-    pub(crate) async fn peek(&self) -> Option<ChunkPayloadData> {
->>>>>>> 4b638fa6
+    pub(crate) fn peek(&self) -> Option<ChunkPayloadData> {
         if self.selected.load(Ordering::SeqCst) {
             if self.unordered_is_selected.load(Ordering::SeqCst) {
                 let unordered_queue = self.unordered_queue.read().unwrap();
