[package]
name = "stun"
version = "0.5.0"
authors = ["Rain Liu <yuliu@webrtc.rs>"]
edition = "2021"
description = "A pure Rust implementation of STUN"
license = "MIT OR Apache-2.0"
documentation = "https://docs.rs/stun"
homepage = "https://webrtc.rs"
repository = "https://github.com/webrtc-rs/stun"

[features]
default = []
bench = []

[dependencies]
util = { version = "0.8", path = "../util", package = "webrtc-util", default-features = false, features = ["conn"] }

tokio = { version = "1.32.0", features = ["full"] }
lazy_static = "1"
url = "2"
rand = "0.8"
base64 = "0.21"
subtle = "2.4"
<<<<<<< HEAD
crc = "3.0"
ring = { git = "https://github.com/briansmith/ring", rev = "abe9529fc063f575759f8166bba02db171a3a0f6" }
md-5 = "0.10.1"
thiserror = "1.0"
=======
crc = "3"
ring = "0.16"
md-5 = "0.10"
thiserror = "1"
>>>>>>> 71157ba2

[dev-dependencies]
tokio-test = "0.4"
clap = "3"
criterion = "0.5"


[[bench]]
name = "bench"
harness = false

[[example]]
name = "stun_client"
path = "examples/stun_client.rs"
bench = false

[[example]]
name = "stun_decode"
path = "examples/stun_decode.rs"
bench = false<|MERGE_RESOLUTION|>--- conflicted
+++ resolved
@@ -22,17 +22,10 @@
 rand = "0.8"
 base64 = "0.21"
 subtle = "2.4"
-<<<<<<< HEAD
-crc = "3.0"
-ring = { git = "https://github.com/briansmith/ring", rev = "abe9529fc063f575759f8166bba02db171a3a0f6" }
-md-5 = "0.10.1"
-thiserror = "1.0"
-=======
 crc = "3"
 ring = "0.16"
 md-5 = "0.10"
 thiserror = "1"
->>>>>>> 71157ba2
 
 [dev-dependencies]
 tokio-test = "0.4"
